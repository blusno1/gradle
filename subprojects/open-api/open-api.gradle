dependencies {
    groovy libraries.groovy

    integTestCompile libraries.slf4j_api
    integTestCompile libraries.commons_lang
}

useTestFixtures()

integTestTasks.all {
    jvmArgs '-XX:MaxPermSize=256m'
<<<<<<< HEAD
    if (isWindows && systemProperties['org.gradle.integtest.executer'] == "embedded") {
        systemProperties['org.gradle.integtest.executer'] =  "forking"
    }
=======
}

eclipse {
        classpath {
            file.whenMerged { classpath ->
                classpath.entries.removeAll { it.path.contains('src/integTest/resources') }
            }
        }
>>>>>>> 71cd39fd
}<|MERGE_RESOLUTION|>--- conflicted
+++ resolved
@@ -9,11 +9,9 @@
 
 integTestTasks.all {
     jvmArgs '-XX:MaxPermSize=256m'
-<<<<<<< HEAD
     if (isWindows && systemProperties['org.gradle.integtest.executer'] == "embedded") {
         systemProperties['org.gradle.integtest.executer'] =  "forking"
     }
-=======
 }
 
 eclipse {
@@ -22,5 +20,4 @@
                 classpath.entries.removeAll { it.path.contains('src/integTest/resources') }
             }
         }
->>>>>>> 71cd39fd
 }